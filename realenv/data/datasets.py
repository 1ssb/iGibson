--- conflicted
+++ resolved
@@ -19,7 +19,7 @@
 
 ## Small model: 11HB6XZSh1Q
 ## Gates Huang: BbxejD15Etk
-MODEL_ID = "BbxejD15Etk"
+MODEL_ID = "11HB6XZSh1Q"
 
 IMG_EXTENSIONS = [
     '.jpg', '.JPG', '.jpeg', '.JPEG',
@@ -50,17 +50,19 @@
 def get_model_initial_pose(robot):
     if robot=="humanoid":
         if MODEL_ID == "11HB6XZSh1Q":
-<<<<<<< HEAD
-            return [0, 0, 3 * 3.14/2], [-3.38, -7, 1.4] ## living room open area
-            #return [0, 0, 3 * 3.14/2], [-5, -5, 1.9]   ## living room kitchen table
-=======
-            # -3.38, -7, 1.4
-            return [0, 0, 3 * 3.14/2], [-5, -5, 1.9] ## small model living room
->>>>>>> a1df2e27
+            #return [0, 0, 3 * 3.14/2], [-3.38, -7, 1.4] ## living room open area
+            #return [0, 0, 3 * 3.14/2], [-4.8, -5.2, 1.9]   ## living room kitchen table
+            return [0, 0, 3.14/2], [-4.655, -9.038, 1.532]  ## living room couch
+            #return [0, 0, 3.14], [-0.603, -1.24, 2.35]
         if MODEL_ID == "BbxejD15Etk":
             return [0, 0, 3 * 3.14/2], [-6.76, -12, 1.4] ## Gates Huang
     else:
         return [0, 0, 0], [0, 0, 1.4]
+
+def get_engine_framerate():
+    timestep=1.0/(4*14)
+    frame_skip=4
+    return timestep, frame_skip
 
 
 class ViewDataSet3D(data.Dataset):
