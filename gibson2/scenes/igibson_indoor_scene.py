--- conflicted
+++ resolved
@@ -13,6 +13,7 @@
 from gibson2.utils.assets_utils import get_ig_scene_path, get_ig_model_path, get_ig_category_path
 from IPython import embed
 
+
 class InteractiveIndoorScene(StaticIndoorScene):
     """
     Create an interactive scene defined with iGibson Scene Description Format (iGSDF).
@@ -31,12 +32,9 @@
                  waypoint_resolution=0.2,
                  pybullet_load_texture=False,
                  texture_randomization=False,
-<<<<<<< HEAD
                  random_seed=None,
                  link_collision_tolerance=0.03,
-=======
                  object_randomization=False,
->>>>>>> 6c7abee9
                  ):
 
         super().__init__(
@@ -49,10 +47,12 @@
             pybullet_load_texture,
         )
         self.texture_randomization = texture_randomization
-        self.object_randomization = object_randomization 
-        fname = scene_id if object_randomization else '{}_best'.format(scene_id)
+        self.object_randomization = object_randomization
+        fname = scene_id if object_randomization else '{}_best'.format(
+            scene_id)
         self.is_interactive = True
-        self.scene_file = os.path.join(get_ig_scene_path(scene_id), "{}.urdf".format(fname))
+        self.scene_file = os.path.join(
+            get_ig_scene_path(scene_id), "{}.urdf".format(fname))
         self.scene_tree = ET.parse(self.scene_file)
 
         self.random_groups = {}
@@ -63,8 +63,8 @@
         timestr = time.strftime("%Y%m%d-%H%M%S")
         # Create the subfolder
         self.scene_instance_folder = os.path.join(
-            gibson2.ig_dataset_path, "scene_instances", 
-            '{}_{}_{}'.format(timestr, random.getrandbits(64), os.getpid() ))
+            gibson2.ig_dataset_path, "scene_instances",
+            '{}_{}_{}'.format(timestr, random.getrandbits(64), os.getpid()))
         os.makedirs(self.scene_instance_folder, exist_ok=True)
 
         # Load average object density if exists
