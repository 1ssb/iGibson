--- conflicted
+++ resolved
@@ -6,25 +6,13 @@
 from gibson2.envs.base_env import BaseEnv
 from transforms3d.euler import euler2quat
 from collections import OrderedDict
-<<<<<<< HEAD
 
-=======
-import resource
-import tracemalloc
->>>>>>> 8e6b652c
 # define navigation environments following Anderson, Peter, et al. "On evaluation of embodied navigation agents." arXiv preprint arXiv:1807.06757 (2018).
 # https://arxiv.org/pdf/1807.06757.pdf
 
 class NavigateEnv(BaseEnv):
-<<<<<<< HEAD
     def __init__(self, config_file, mode='headless', action_timestep = 1/10.0, physics_timestep=1/240.0, device_idx=0):
         super(NavigateEnv, self).__init__(config_file, mode, device_idx=device_idx)
-=======
-    def __init__(self, config_file, mode='headless', action_timestep = 1/10.0, physics_timestep=1/240.0):
-        super(NavigateEnv, self).__init__(config_file, mode)
-        tracemalloc.start()
-
->>>>>>> 8e6b652c
         if self.config['task'] == 'pointgoal' or self.config['task'] == 'reaching':
             self.target_pos = np.array(self.config['target_pos'])
             self.target_orn = np.array(self.config['target_orn'])
@@ -36,7 +24,7 @@
             self.potential = 1
             self.discount_factor = self.config['discount_factor']
 
-            if 'debug' in self.config and self.config['debug'] and mode!='headless':
+            if 'debug' in self.config and self.config['debug'] and mode != 'headless':
                 start = p.createVisualShape(p.GEOM_SPHERE, rgbaColor=[1, 0, 0, 0.5])
                 p.createMultiBody(baseVisualShapeIndex=start, baseCollisionShapeIndex=-1,
                                   basePosition=self.initial_pos)
@@ -54,15 +42,9 @@
         self.sensor_dim = self.robots[0].sensor_dim + self.additional_states_dim
         self.action_dim = self.robots[0].action_dim
 
-<<<<<<< HEAD
         # self.observation_space = gym.spaces.Box(low=-np.inf, high=np.inf, shape=(self.sensor_dim,), dtype=np.float64)
         observation_space = OrderedDict()
-=======
-        obs_high = np.inf * np.ones(self.sensor_dim)
-        observation_space = OrderedDict()
-        self.output = self.config['output']
 
->>>>>>> 8e6b652c
         if 'sensor' in self.output:
             self.sensor_space = gym.spaces.Box(low=-np.inf, high=np.inf, shape=(self.sensor_dim,), dtype=np.float32)
             observation_space['sensor'] = self.sensor_space
@@ -77,16 +59,10 @@
                                               dtype=np.float32)
             observation_space['depth'] = self.depth_space
         self.observation_space = gym.spaces.Dict(observation_space)
-<<<<<<< HEAD
-
         self.action_space = self.robots[0].action_space
         self.current_step = 0
         self.max_step = self.config['max_step']
-=======
-        self.action_space = self.robots[0].action_space
-        self.current_step = 0
-        self.max_step = 200
->>>>>>> 8e6b652c
+
 
     def get_additional_states(self):
         relative_position = self.target_pos - self.robots[0].get_position()
@@ -134,29 +110,16 @@
 
         # print('action', action)
         # print('reward', reward)
-<<<<<<< HEAD
 
         state = OrderedDict()
         if 'sensor' in self.output:
             state['sensor'] = sensor_state
         if 'rgb' in self.output:
             state['rgb'] = self.simulator.renderer.render_robot_cameras(modes=('rgb'))[0][:, :, :3]
-            # state['rgb'] = np.zeros((128, 128, 3))
         if 'depth' in self.output:
             state['depth'] = np.clip(
                 -self.simulator.renderer.render_robot_cameras(modes=('3d'))[0][:, :, 2:3] / 100.0,
                 0.0, 1.0)
-            # state['depth'] = np.zeros((128, 128, 1))
-=======
-        state = OrderedDict()
-        if 'sensor' in self.output:
-            state['sensor'] = sensor_state
-        if 'rgb' in self.output and 'depth' in self.output:
-            frame = self.simulator.renderer.render_robot_cameras(modes=('rgb', '3d'))
-            #from IPython import embed; embed()
-            state['rgb'] = frame[0][:,:,:3]
-            state['depth'] = np.clip(-frame[1][:,:,2:3]/10.0,0.0,1.0)
->>>>>>> 8e6b652c
 
         return state, reward, done, {}
 
@@ -175,7 +138,6 @@
         state = OrderedDict()
         if 'sensor' in self.output:
             state['sensor'] = sensor_state
-<<<<<<< HEAD
         if 'rgb' in self.output:
             state['rgb'] = self.simulator.renderer.render_robot_cameras(modes=('rgb'))[0][:, :, :3]
         if 'depth' in self.output:
@@ -187,35 +149,16 @@
 
 if __name__ == "__main__":
     if sys.argv[1] == 'turtlebot':
-        path = '../examples/configs/turtlebot_p2p_nav.yaml'
-        config_filename = os.path.join(os.path.dirname(gibson2.__file__), path)
+        config_filename = os.path.join(os.path.dirname(gibson2.__file__), '../examples/configs/turtlebot_p2p_nav.yaml')
         nav_env = NavigateEnv(config_file=config_filename, mode='gui', action_timestep=1/10.0, physics_timestep=1/40.0)
-        if nav_env.config['debug']:
-=======
-        if 'rgb' in self.output and 'depth' in self.output:
-            frame = self.simulator.renderer.render_robot_cameras(modes=('rgb', '3d'))
-            # from IPython import embed; embed()
-            state['rgb'] = frame[0][:, :, :3]
-            state['depth'] = np.clip(-frame[1][:, :, 2:3] / 10.0, 0.0, 1.0)
-
-        return state
-
-    def get_memory_usage(self):
-        return '{} MB'.format(resource.getrusage(resource.RUSAGE_SELF).ru_maxrss / 1000.0)
-
-if __name__ == "__main__":
-    if sys.argv[1] == 'turtlebot':
-        config_filename = os.path.join(os.path.dirname(gibson2.__file__), '../test/test.yaml')
-        nav_env = NavigateEnv(config_file=config_filename, mode='headless', action_timestep=1/10.0, physics_timestep=1/40.0)
-        if nav_env.config['debug'] and nav_env.mode!='headless':
->>>>>>> 8e6b652c
+        if nav_env.config['debug'] and nav_env.mode != 'headless':
             left_id = p.addUserDebugParameter('left', -0.1, 0.1, 0)
             right_id = p.addUserDebugParameter('right', -0.1, 0.1, 0)
 
         for episode in range(100):
             nav_env.reset()
             for i in range(300):  # 300 steps, 30s world time
-                if nav_env.config['debug'] and nav_env.mode!='headless':
+                if nav_env.config['debug'] and nav_env.mode != 'headless':
                     action = [p.readUserDebugParameter(left_id), p.readUserDebugParameter(right_id)]
                 else:
                     action = nav_env.action_space.sample()
