--- conflicted
+++ resolved
@@ -21,10 +21,9 @@
 *.zip
 
 
-<<<<<<< HEAD
 # vscode
 .vscode/
-=======
+
 # Physics
 physics/*.txt
 physics/*.json
@@ -32,5 +31,4 @@
 physics/models
 
 # Data
-data/*.log
->>>>>>> 867c4aed
+data/*.log